type customerTime
		window::Tuple{Float64, Float64}
		driving::Tuple{Float64, Float64, Int64}
end

function visualize(c::TaxiProblem, s::TaxiSolution)
	city = c
	sol = s

	# Output the graph vizualization to pdf file (see GraphViz library)
	function drawNetwork(pb::TaxiProblem, name::String = "graph")
	 	stdin, proc = open(`neato -Tplain -o $path/outputs/$(name).txt`, "w")
	 	to_dot(pb,stdin)
	 	close(stdin)
	end

	# Write the graph in dot format
	function to_dot(pb::TaxiProblem, stream::IO)
	    write(stream, "digraph  citygraph {\n")
	    for i in vertices(pb.network), j in out_neighbors(pb.network,i)
	      write(stream, "$i -> $j\n")
	    end
	    write(stream, "}\n")
	    return stream
	end

	# Create bounds for the graph
	function generateBounds(nodes::Array{Coordinates,1})
		minX = 0; maxX = 0; minY = 0; maxY = 0
		X = Float64[]
		Y = Float64[]
		for i = 1:length(nodes)
			push!(X, nodes[i].x)
			push!(Y, nodes[i].y)
		end
		minX = minimum(X)
		maxX = maximum(X)
		minY = minimum(Y)
		maxY = maximum(Y)
		bounds = (minX, maxX, minY, maxY)
		return bounds
	end

	# Creates the coordinates of the nodes
	function generateNodeCoordinates(nodes::Array{Coordinates,1}, bounds::Tuple{Float64,Float64,Float64,Float64})
		minX = bounds[1]
		maxX = bounds[2]
		minY = bounds[3]
		maxY = bounds[4]
		scale = 600 / max(maxX - minX, maxY - minY)
		nodeCoordinates = Coordinates[]
		for pos = 1:length(nodes)
			c = nodes[pos]
			nodeC = Coordinates(scale * (c.x - minX) + 300, - scale * (c.y - minY) + 900)
			push!(nodeCoordinates, nodeC)
		end
		return nodeCoordinates
	end

	# Creates the nodes of the graph
	function generateNodes(radius::Float64, nodeCoordinates::Vector{Coordinates})
		nodes = CircleShape[]
		for i = 1:length(nodeCoordinates)
			node = CircleShape()
			set_radius(node, radius)
			set_fillcolor(node, SFML.black)
			set_position(node, Vector2f(nodeCoordinates[i].x - radius, nodeCoordinates[i].y - radius))
			push!(nodes, node)
		end
		return nodes
	end

	# Finds the minimal and maximal scores (as determied by distance / roadTime)
	function generateScoreBound(city::TaxiProblem, flag::Bool, nodeCoordinates::Vector{Coordinates})
		minscore = Inf; maxscore = -Inf; minedge = Inf
		for edge in edges(city.network)
			if flag
				score = city.distances[src(edge), dst(edge)] / city.roadTime[src(edge), dst(edge)]
			else
				xdif = abs(nodeCoordinates[src(edge)].x - nodeCoordinates[dst(edge)].x)
				ydif = abs(nodeCoordinates[src(edge)].y - nodeCoordinates[dst(edge)].y)
				distance = sqrt(xdif * xdif + ydif * ydif)
				score = distance / city.roadTime[src(edge), dst(edge)]
			end
			if score < minscore
				minscore = score
			end
			if score > maxscore
				maxscore = score
			end
			dist = score * city.roadTime[src(edge), dst(edge)]
			if dist < minedge
				minedge = dist
			end
		end
		return (minscore, maxscore, minedge)
	end

	# Creates the roads of the graph, using coordinates from GraphViz
	function generateRoads(city::TaxiProblem, flag::Bool, nodeCoordinates::Vector{Coordinates}, min::Float64, max::Float64)
		roads = Line[]
		for edge in edges(city.network)
			startNode = src(edge)
			endNode = dst(edge)
			s = Vector2f(nodeCoordinates[startNode].x, nodeCoordinates[startNode].y)
			e = Vector2f(nodeCoordinates[endNode].x, nodeCoordinates[endNode].y)
			road = Line(s, e, 1.0)

			distance = 0
			if flag
				distance = city.distances[src(edge), dst(edge)]
			else
				xdif = abs(nodeCoordinates[src(edge)].x - nodeCoordinates[dst(edge)].x)
				ydif = abs(nodeCoordinates[src(edge)].y - nodeCoordinates[dst(edge)].y)
				distance = sqrt(xdif * xdif + ydif * ydif)
			end
			score = distance / city.roadTime[src(edge), dst(edge)]
			difscore = max - min
			avg = (max + min)/2
	        if score < min
	                r = 128.0
	                g = 0.0
	                b = 0.0
	        elseif score < (max + min)/2
	                r = 255.0
	                g = 255.0 * 2 * (score - min) / (difscore)
	                b = 0.0
	        elseif score < max
	                r = 255.0 * 2 * (score - max) / (- 1 * difscore)
	                g = 255.0
	                b = 0.0
	        else
	                r = 0.0
	                g = 128.0
	                b = 0.0
	        end
			set_fillcolor(road, SFML.Color(Int(floor(r)), Int(floor(g)), Int(floor(b))))
			push!(roads, road)
		end
		return roads
	end

	# Stores the taxi paths in an array
	function generateTaxiPaths(solution::TaxiSolution)
		paths = Array{Pair{Int64,Int64},1}[]
		for i = 1:length(solution.taxis)
			push!(paths, solution.taxis[i].path)
		end
		return paths
	end

	# Creates the taxis in the graph
	function generateTaxis(solution::TaxiSolution, radius::Float64, nodeCoordinates::Vector{Coordinates})
		taxis = CircleShape[]
		for i = 1:length(solution.taxis)
			taxi = CircleShape()
			set_radius(taxi, radius)
			set_fillcolor(taxi, SFML.red)
			taxiPos = src(solution.taxis[i].path[1][2])
			set_position(taxi, Vector2f(nodeCoordinates[taxiPos].x - radius, nodeCoordinates[taxiPos].y - radius))
			push!(taxis, taxi)
		end
		return taxis
	end

	# Creates the customers in the graphs
	function generateCustomers(city::TaxiProblem, solution::TaxiSolution, radius::Float64, nodeCoordinates::Vector{Coordinates})
		customers = CircleShape[]
		for i = 1:length(city.custs)
			customer = CircleShape()
			set_radius(customer, radius)
			set_fillcolor(customer, SFML.white)
			x = nodeCoordinates[city.custs[i].orig].x
			y = nodeCoordinates[city.custs[i].orig].y
			set_position(customer, Vector2f(0, 0))

			set_outline_thickness(customer, 5)
			if solution.notTaken[i]
				set_outlinecolor(customer, SFML.green)
			else
				set_outlinecolor(customer, SFML.blue)
			end
			push!(customers, customer)
		end
		return customers
	end

	# Reformats the given customer information into the customerTime type defined above
	function generateCustomerTimes(city::TaxiProblem, solution::TaxiSolution)
		customerTimes = customerTime[]
		for i = 1:length(city.custs)
			min = city.custs[i].tmin
			maxt = city.custs[i].tmaxt
			first = (min, max)
			second =
			time = customerTime((min, maxt), (0, 0, 0))
			push!(customerTimes, time)
		end
		for i = 1:length(solution.taxis)
			for j = 1:length(solution.taxis[i].custs)
				assignment = solution.taxis[i].custs[j]
				customer = assignment.id
				tin = assignment.timeIn
				tout = assignment.timeOut
				customerTimes[customer].driving = (tin, tout, i)
			end
		end
		return customerTimes
	end

	# Identifies a location of a given taxi at a given time
	function findTaxiLocation(city::TaxiProblem, solution::TaxiSolution, id::Int64, time::Float64, nodeCoordinates::Vector{Coordinates})
		last = solution.taxis[id].path[length(solution.taxis[id].path)]
		pos = 0
		if (0 <= time && time < solution.taxis[id].path[1][1])
			pos = src(solution.taxis[id].path[1][2])
			return (nodeCoordinates[pos].x, nodeCoordinates[pos].y) 
		elseif last[1] + city.roadTime[src(last[2]), dst(last[2])] <= time
			pos = dst(last[2])
			return (nodeCoordinates[pos].x, nodeCoordinates[pos].y)
		else
			index = length(solution.taxis[id].path)
			for i = 1:length(solution.taxis[id].path) - 1
				if solution.taxis[id].path[i][1] <= time && time < solution.taxis[id].path[i + 1][1]
					index = i
					break
				end
			end
			mid = solution.taxis[id].path[index]
			s = src(mid[2])
			d = dst(mid[2])
			if mid[1] + city.roadTime[s, d] <= time
				return (nodeCoordinates[d].x, nodeCoordinates[d].y)
			else
				sx = nodeCoordinates[s].x
				sy = nodeCoordinates[s].y
				dx = nodeCoordinates[d].x
				dy = nodeCoordinates[d].y
				slope = (time - mid[1]) / city.roadTime[s, d]
				newx = sx + slope * (dx - sx)
				newy = sy + slope * (dy - sy)
				return (newx, newy)
			end
		end	
	end

	# Identifies a location of a given customer at a given time
	function findCustomerLocation(custTime::Array{customerTime,1}, city::TaxiProblem, solution::TaxiSolution, id::Int64, time::Float64, nodeCoordinates::Vector{Coordinates})
		customer = city.custs[id]
		timeWindow = custTime[id].window
		timeDriving = custTime[id].driving

		x = 0
		y = 0
		if sol.notTaken[id]
			if (timeWindow[1] <= time) && (time <= timeWindow[2])
				x = nodeCoordinates[customer.orig].x
				y = nodeCoordinates[customer.orig].y
			end
		else
			if (timeWindow[1] <= time) && (time < timeDriving[1])
				x = nodeCoordinates[customer.orig].x
				y = nodeCoordinates[customer.orig].y
			elseif (timeDriving[1] <= time <= timeDriving[2])
				x = - 1 * time
				y = - 1 * time
			end
		end
		return (x, y)
	end

	# Flag determines if the given taxi problem has given coordinates or not
	flag = false
	originalNodes = 0

	# If the given taxi problem has coordinates, those are used; else, coordinates are
	# generated with GraphViz
	try
		originalNodes = city.positions
		flag = true
	catch
		GraphViz = Coordinates[]
		indices = Int64[]
		drawNetwork(city, "test1")
		fileExists = false
		while (!fileExists)
			sleep(1)
			fileExists = isfile("$(path)/outputs/test1.txt")
		end
		lines = readlines(open ("$(path)/outputs/test1.txt"))
		rm("$(path)/outputs/test1.txt")
<<<<<<< HEAD
		# remember to wait for GraphViz to finish updating the testfile
=======
>>>>>>> 517f2ac1
		index = 2
		while(split(lines[index])[1] == "node")
			push!(indices, convert(Int64, float(split(lines[index])[2])))
			nodeC = Coordinates(float(split(lines[index])[3]), float(split(lines[index])[4]))
			push!(GraphViz, nodeC)
			index += 1
		end

		GraphVizNodes = copy(GraphViz)
		for i = 1:length(GraphViz)
			GraphVizNodes[indices[i]] = GraphViz[i]
		end

		originalNodes = GraphVizNodes
	end

	# Calls the above functions to create the necessary objects for the visualization
	bounds = generateBounds(originalNodes)
	nodeCoordinates = generateNodeCoordinates(originalNodes, bounds)
	minEdge = generateScoreBound(city, flag, nodeCoordinates)[3]
	nodeRadius = max(minEdge / 10, 1.0)
	nodes = generateNodes(nodeRadius, nodeCoordinates)
	scoreBound = generateScoreBound(city, flag, nodeCoordinates)
	roads = generateRoads(city, flag, nodeCoordinates, scoreBound[1], scoreBound[2])
	if !flag
		taxiRadius = 1.5 * nodeRadius
		taxis = generateTaxis(sol, taxiRadius, nodeCoordinates)
		customerRadius = 2.0 * nodeRadius
		customers = generateCustomers(city, sol, customerRadius, nodeCoordinates)
		customerTimes = generateCustomerTimes(city, sol)
	end

	# Defines the window, an event listener, and view
	window = RenderWindow("Taxi Visualization", 1200, 1200)
	set_framerate_limit(window, 60)
	event = Event()
	view = View(Vector2f(600, 600), Vector2f(1200, 1200))

	# Clocks used to measure elapsed time
	clock = Clock()
	clock2 = Clock()

	# Scales the time by a factor of periodd (default is 1.0)
	period = 1.0
	reverse = false
	zoomScale = 1.0
	rotation = 0.0

	# Variables used for time manipulation
	t = 0
	time = 0
	timeTrue = 0.0
	timeFalse = 0.0
	anchorT = 0.0
	anchorTime = 0.0
	cachedTime = 0.0
	
	# Resets the clocks	
	restart(clock)
	restart(clock2)


	while isopen(window)
		# Handles keyboard inputs 
		while pollevent(window, event)
			if get_type(event) == EventType.CLOSED
				close(window)
			end
			if get_type(event) == EventType.RESIZED
				set_size(view, Vector2f(get_size(window).x, get_size(window).y + 49))
			end
			if get_type(event) == EventType.KEY_PRESSED
				if get_key(event).key_code == KeyCode.F
					reverse = !reverse
					if reverse
						cachedTime = timeFalse
					else
						cachedTime = timeTrue
					end
					restart(clock)
					restart(clock2)
				end
			end
		end
		if is_key_pressed(KeyCode.ESCAPE)
			close(window)
		end
		if is_key_pressed(KeyCode.LEFT)
			radius = 4 * get_size(view).x / 1200
			angle = (pi / 180) * (180 + rotation)	
			move(view, Vector2f(radius * cos(angle), radius * sin(angle)))
		end
		if is_key_pressed(KeyCode.RIGHT)
			radius = 4 * get_size(view).x / 1200
			angle = (pi / 180) * rotation
			move(view, Vector2f(radius * cos(angle), radius * sin(angle)))
		end
		if is_key_pressed(KeyCode.UP)
			radius = 4 * get_size(view).y / 1200
			angle = (pi / 180) * (270 + rotation)
			move(view, Vector2f(radius * cos(angle), radius * sin(angle)))
		end
		if is_key_pressed(KeyCode.DOWN)
			radius = 4 * get_size(view).y / 1200
			angle = (pi / 180) * (90 + rotation)
			move(view, Vector2f(radius * cos(angle), radius * sin(angle)))
		end
		if is_key_pressed(KeyCode.Z)
			zoom(view, 0.99)
			zoomScale = zoomScale * 0.99
		end
		if is_key_pressed(KeyCode.X)
			zoom(view, 1/0.99)
			zoomScale = zoomScale * 1 / 0.99
		end
		if is_key_pressed(KeyCode.A)
			rotate(view, - 0.5)
			rotation = rotation - 0.5
		end
		if is_key_pressed(KeyCode.S)
			rotate(view, 0.5)
			rotation = rotation + 0.5
		end
		if is_key_pressed(KeyCode.C)
			set_rotation(view, 0)
			zoom(view, 1.0)
			rotation = 0.0
			zoomScale = 1.0
			set_size(view, Vector2f(get_size(window).x, get_size(window).y + 49))
		end

		set_view(window, view)

		# Gets the current time using the clock
		time = 1.0 * (get_elapsed_time(clock) |> as_seconds)

		# Handles time reversal as needed, caching the current time based on the boolean reverse
		if reverse
			time = max(cachedTime - 1.0 * (get_elapsed_time(clock2) |> as_seconds), 0) 
			timeTrue = time
		elseif !reverse
			time = (cachedTime + 1.0 * (get_elapsed_time(clock) |> as_seconds)) 
			timeFalse = time
		end

		# Allows for speeding up, resetting, or slowing simulation time periods
		if is_key_pressed(KeyCode.Q)
			anchorT = anchorT + (time - anchorTime) / period
			anchorTime = time
			period = 0.5 ^ (0.05) * period
		end
		if is_key_pressed(KeyCode.W)
			anchorT = anchorT + (time - anchorTime) / period
			anchorTime = time
			period = 1.0
		end
		if is_key_pressed(KeyCode.E)
			anchorT = anchorT + (time - anchorTime) / period
			anchorTime = time
			period = 2 ^ (0.05) * period
		end
		if is_key_pressed(KeyCode.R)
			anchorT = 0.0
			anchorTime = 0.0
			reverse = false
			cachedTime = 0
			restart(clock)
			restart(clock2)
		end

		# Converts the current time to simulation time based on an anchor simulation time
		# and anchor clock time, as well as the current simulation period
		t = max(anchorT + (time - anchorTime) / period, 0)

		# Displays the current simulation time and time reversal status in the window title
		if !flag
			if reverse
				set_title(window, "Time: " * string(convert(Int, floor(t))) * " Reverse: On")
			else
				set_title(window, "Time: " * string(convert(Int, floor(t))) * " Reverse: Off")
			end
		end

<<<<<<< HEAD
		if displayText
			set_charactersize(text, convert(Int, floor(25 * zoomScale)))
			set_position(text, Vector2f((get_size(window).x - get_globalbounds(text).width) / 2, (get_size(window).y - get_size(view).y) / 2 + 40))
		else
			set_string(text, "")
		end

=======
		# Sets the taxi and customer locations as determined by the above functions and current time
>>>>>>> 517f2ac1
		if !flag
			if (t <= city.nTime)
				for i = 1:length(taxis)
					taxiloc = findTaxiLocation(city, sol, i, t, nodeCoordinates)
					set_position(taxis[i], Vector2f(taxiloc[1] - taxiRadius, taxiloc[2] - taxiRadius))
				end
				for i = 1:length(customers)
					customerloc = findCustomerLocation(customerTimes, city, sol, i, t, nodeCoordinates)
					if customerloc[1] < 0
						time = - 1 * customerloc[1]
						if time == customerTimes[i].driving[2]
							posX = nodeCoordinates[city.custs[i].dest].x
							posY = nodeCoordinates[city.custs[i].dest].y
							set_position(customers[i], Vector2f(posX - customerRadius, posY - customerRadius))
						else
							taxi = customerTimes[i].driving[3]
							pos = get_position(taxis[taxi])
							set_position(customers[i], Vector2f(pos.x + taxiRadius - customerRadius, pos.y + taxiRadius - customerRadius))
						end
					elseif customerloc[1] == 0
						set_position(customers[i], Vector2f(0, 0))
					else
						set_position(customers[i], Vector2f(customerloc[1] - customerRadius, customerloc[2] - customerRadius))
					end
				end
			end
		end

		# Draws the objects in the order of customers, roads, nodes, and taxis
		clear(window, SFML.white)
		if !flag
			for i = 1:length(customers)
				if (get_position(customers[i]).x != 0.0f0) && (get_position(customers[i]).y != 0.0f0)
					draw(window, customers[i])
				end
			end
		end
		for i = 1:length(roads)
			draw(window, roads[i])
		end
		for i = 1:length(nodeCoordinates)
			draw(window, nodes[i])
		end
		if !flag
			for i = 1:length(taxis)
				draw(window, taxis[i])
			end
		end

		display(window)
	end
end<|MERGE_RESOLUTION|>--- conflicted
+++ resolved
@@ -289,10 +289,6 @@
 		end
 		lines = readlines(open ("$(path)/outputs/test1.txt"))
 		rm("$(path)/outputs/test1.txt")
-<<<<<<< HEAD
-		# remember to wait for GraphViz to finish updating the testfile
-=======
->>>>>>> 517f2ac1
 		index = 2
 		while(split(lines[index])[1] == "node")
 			push!(indices, convert(Int64, float(split(lines[index])[2])))
@@ -476,17 +472,7 @@
 			end
 		end
 
-<<<<<<< HEAD
-		if displayText
-			set_charactersize(text, convert(Int, floor(25 * zoomScale)))
-			set_position(text, Vector2f((get_size(window).x - get_globalbounds(text).width) / 2, (get_size(window).y - get_size(view).y) / 2 + 40))
-		else
-			set_string(text, "")
-		end
-
-=======
 		# Sets the taxi and customer locations as determined by the above functions and current time
->>>>>>> 517f2ac1
 		if !flag
 			if (t <= city.nTime)
 				for i = 1:length(taxis)
