type customerTime
		window::Tuple{Float64, Float64}
		driving::Tuple{Float64, Float64, Int64}
end

function visualize(c::TaxiProblem, s::TaxiSolution)
	city = c
	sol = s

	# Output the graph vizualization to pdf file (see GraphViz library)
	function drawNetwork(pb::TaxiProblem, name::String = "graph")
	 	stdin, proc = open(`neato -Tplain -o $path/outputs/$(name).txt`, "w")
	 	to_dot(pb,stdin)
	 	close(stdin)
	end

	# Write the graph in dot format
	function to_dot(pb::TaxiProblem, stream::IO)
	    write(stream, "digraph  citygraph {\n")
	    for i in vertices(pb.network), j in out_neighbors(pb.network,i)
	      write(stream, "$i -> $j\n")
	    end
	    write(stream, "}\n")
	    return stream
	end

	# Create bounds for the graph
	function generateBounds(nodes::Array{Coordinates,1})
		minX = 0; maxX = 0; minY = 0; maxY = 0
		X = Float64[]
		Y = Float64[]
		for i = 1:length(nodes)
			push!(X, nodes[i].x)
			push!(Y, nodes[i].y)
		end
		minX = minimum(X)
		maxX = maximum(X)
		minY = minimum(Y)
		maxY = maximum(Y)
		bounds = (minX, maxX, minY, maxY)
		return bounds
	end

	# Creates the coordinates of the nodes
	function generateNodeCoordinates(nodes::Array{Coordinates,1}, bounds::Tuple{Float64,Float64,Float64,Float64})
		minX = bounds[1]
		maxX = bounds[2]
		minY = bounds[3]
		maxY = bounds[4]
		scale = 600 / max(maxX - minX, maxY - minY)
		nodeCoordinates = Coordinates[]
		for pos = 1:length(nodes)
			c = nodes[pos]
			nodeC = Coordinates(scale * (c.x - minX) + 300, - scale * (c.y - minY) + 900)
			push!(nodeCoordinates, nodeC)
		end
		return nodeCoordinates
	end

	# Creates the nodes of the graph
	function generateNodes(radius::Float64, nodeCoordinates::Vector{Coordinates})
		nodes = CircleShape[]
		for i = 1:length(nodeCoordinates)
			node = CircleShape()
			set_radius(node, radius)
			set_fillcolor(node, SFML.black)
			set_position(node, Vector2f(nodeCoordinates[i].x - radius, nodeCoordinates[i].y - radius))
			push!(nodes, node)
		end
		return nodes
	end

	function generateScoreBound(city::TaxiProblem, flag::Bool, nodeCoordinates::Vector{Coordinates})
		minscore = Inf; maxscore = -Inf; minedge = Inf
		for edge in edges(city.network)
			if flag
				score = city.distances[src(edge), dst(edge)] / city.roadTime[src(edge), dst(edge)]
			else
				xdif = abs(nodeCoordinates[src(edge)].x - nodeCoordinates[dst(edge)].x)
				ydif = abs(nodeCoordinates[src(edge)].y - nodeCoordinates[dst(edge)].y)
				distance = sqrt(xdif * xdif + ydif * ydif)
				score = distance/ city.roadTime[src(edge), dst(edge)]
			end
			if score < minscore
				minscore = score
			end
			if score > maxscore
				maxscore = score
			end
			dist = score * city.roadTime[src(edge), dst(edge)]
			if dist < minedge
				minedge = dist
			end
		end
		return (minscore, maxscore, minedge)
	end

	# Creates the roads of the graph, using coordinates from GraphViz
	function generateRoads(city::TaxiProblem, flag::Bool, nodeCoordinates::Vector{Coordinates}, min::Float64, max::Float64)
		roads = Line[]
		for edge in edges(city.network)
			startNode = src(edge)
			endNode = dst(edge)
			s = Vector2f(nodeCoordinates[startNode].x, nodeCoordinates[startNode].y)
			e = Vector2f(nodeCoordinates[endNode].x, nodeCoordinates[endNode].y)
			road = Line(s, e, 1.0)

			distance = 0
			if flag
				distance = city.distances[src(edge), dst(edge)]
			else
				xdif = abs(nodeCoordinates[src(edge)].x - nodeCoordinates[dst(edge)].x)
				ydif = abs(nodeCoordinates[src(edge)].y - nodeCoordinates[dst(edge)].y)
				distance = sqrt(xdif * xdif + ydif * ydif)
			end
			score = distance / city.roadTime[src(edge), dst(edge)]
			difscore = max - min
			avg = (max + min)/2
	        if score < min
	                r = 128.0
	                g = 0.0
	                b = 0.0
	        elseif score < (max + min)/2
	                r = 255.0
	                g = 255.0 * 2 * (score - min) / (difscore)
	                b = 0.0
	        elseif score < max
	                r = 255.0 * 2 * (score - max) / (- 1 * difscore)
	                g = 255.0
	                b = 0.0
	        else
	                r = 0.0
	                g = 128.0
	                b = 0.0
	        end
			set_fillcolor(road, SFML.Color(Int(floor(r)), Int(floor(g)), Int(floor(b))))
			push!(roads, road)
		end
		return roads
	end

	# Stores the taxi paths in an array
	function generateTaxiPaths(solution::TaxiSolution)
		paths = Array{Pair{Int64,Int64},1}[]
		for i = 1:length(solution.taxis)
			push!(paths, solution.taxis[i].path)
		end
		return paths
	end

	# Creates the taxis in the graph
	function generateTaxis(solution::TaxiSolution, radius::Float64, nodeCoordinates::Vector{Coordinates})
		taxis = CircleShape[]
		for i = 1:length(solution.taxis)
			taxi = CircleShape()
			set_radius(taxi, radius)
			set_fillcolor(taxi, SFML.red)
			taxiPos = src(solution.taxis[i].path[1][2])
			set_position(taxi, Vector2f(nodeCoordinates[taxiPos].x - radius, nodeCoordinates[taxiPos].y - radius))
			push!(taxis, taxi)
		end
		return taxis
	end

	# Creates the customers in the graphs
	function generateCustomers(city::TaxiProblem, solution::TaxiSolution, radius::Float64, nodeCoordinates::Vector{Coordinates})
		customers = CircleShape[]
		for i = 1:length(city.custs)
			customer = CircleShape()
			set_radius(customer, radius)
			set_fillcolor(customer, SFML.white)
			x = nodeCoordinates[city.custs[i].orig].x
			y = nodeCoordinates[city.custs[i].orig].y
			set_position(customer, Vector2f(0, 0))

			set_outline_thickness(customer, 5)
			if solution.notTaken[i]
				set_outlinecolor(customer, SFML.green)
			else
				set_outlinecolor(customer, SFML.blue)
			end
			push!(customers, customer)
		end
		return customers
	end

	function generateCustomerTimes(city::TaxiProblem, solution::TaxiSolution)
		customerTimes = customerTime[]
		for i = 1:length(city.custs)
			min = city.custs[i].tmin
			maxt = city.custs[i].tmaxt
			first = (min, max)
			second =
			time = customerTime((min, maxt), (0, 0, 0))
			push!(customerTimes, time)
		end
		for i = 1:length(solution.taxis)
			for j = 1:length(solution.taxis[i].custs)
				assignment = solution.taxis[i].custs[j]
				customer = assignment.id
				tin = assignment.timeIn
				tout = assignment.timeOut
				customerTimes[customer].driving = (tin, tout, i)
			end
		end
		return customerTimes
	end

	# Identifies a location of a given taxi at a given time
	function findTaxiLocation(city::TaxiProblem, solution::TaxiSolution, id::Int64, time::Float64, nodeCoordinates::Vector{Coordinates})
		last = solution.taxis[id].path[length(solution.taxis[id].path)]
		pos = 0
		if (0 <= time && time < solution.taxis[id].path[1][1])
			pos = src(solution.taxis[id].path[1][2])
			return (nodeCoordinates[pos].x, nodeCoordinates[pos].y)
		elseif last[1] + city.roadTime[src(last[2]), dst(last[2])] <= time
			pos = dst(last[2])
			return (nodeCoordinates[pos].x, nodeCoordinates[pos].y)
		else
			index = length(solution.taxis[id].path)
			for i = 1:length(solution.taxis[id].path) - 1
				if solution.taxis[id].path[i][1] <= time && time < solution.taxis[id].path[i + 1][1]
					index = i
					break
				end
			end
			mid = solution.taxis[id].path[index]
			s = src(mid[2])
			d = dst(mid[2])
			if mid[1] + city.roadTime[s, d] <= time
				return (nodeCoordinates[d].x, nodeCoordinates[d].y)
			else
				sx = nodeCoordinates[s].x
				sy = nodeCoordinates[s].y
				dx = nodeCoordinates[d].x
				dy = nodeCoordinates[d].y
				slope = (time - mid[1]) / city.roadTime[s, d]
				newx = sx + slope * (dx - sx)
				newy = sy + slope * (dy - sy)
				return (newx, newy)
			end
		end
	end

	function findCustomerLocation(custTime::Array{customerTime,1}, city::TaxiProblem, solution::TaxiSolution, id::Int64, time::Float64, nodeCoordinates::Vector{Coordinates})
		customer = city.custs[id]
		timeWindow = custTime[id].window
		timeDriving = custTime[id].driving

		x = 0
		y = 0
		if sol.notTaken[id]
			if (timeWindow[1] <= time) && (time <= timeWindow[2])
				x = nodeCoordinates[customer.orig].x
				y = nodeCoordinates[customer.orig].y
			end
		else
			if (timeWindow[1] <= time) && (time < timeDriving[1])
				x = nodeCoordinates[customer.orig].x
				y = nodeCoordinates[customer.orig].y
			elseif (timeDriving[1] <= time <= timeDriving[2])
				x = - 1 * time
				y = - 1 * time
			end
		end
		return (x, y)
	end


	flag = false
	originalNodes = 0

	try
		originalNodes = city.positions
		flag = true
	catch
		GraphViz = Coordinates[]
		indices = Int64[]
		drawNetwork(city, "test1")
		fileExists = false
		while (!fileExists)
			sleep(1)
			fileExists = isfile("$(path)/outputs/test1.txt")
		end
		lines = readlines(open ("$(path)/outputs/test1.txt"))
		rm("$(path)/outputs/test1.txt")
		# remember to wait for GraphViz to finish updating the testfile
		index = 2
		while(split(lines[index])[1] == "node")
			push!(indices, convert(Int64, float(split(lines[index])[2])))
			nodeC = Coordinates(float(split(lines[index])[3]), float(split(lines[index])[4]))
			push!(GraphViz, nodeC)
			index += 1
		end

		GraphVizNodes = copy(GraphViz)
		for i = 1:length(GraphViz)
			GraphVizNodes[indices[i]] = GraphViz[i]
		end

		originalNodes = GraphVizNodes
	end

	bounds = generateBounds(originalNodes)
	nodeCoordinates = generateNodeCoordinates(originalNodes, bounds)
	minEdge = generateScoreBound(city, flag, nodeCoordinates)[3]
	nodeRadius = max(minEdge / 10, 1.0)
	nodes = generateNodes(nodeRadius, nodeCoordinates)
	scoreBound = generateScoreBound(city, flag, nodeCoordinates)
	roads = generateRoads(city, flag, nodeCoordinates, scoreBound[1], scoreBound[2])
	if !flag
		taxiRadius = 1.5 * nodeRadius
		taxis = generateTaxis(sol, taxiRadius, nodeCoordinates)

		customerRadius = 2.0 * nodeRadius
		customers = generateCustomers(city, sol, customerRadius, nodeCoordinates)
		customerTimes = generateCustomerTimes(city, sol)
<<<<<<< HEAD
		# println(customerTimes)
=======
>>>>>>> 341e05e0
	end

	window = RenderWindow("Taxi Visualization", 1200, 1200)
	set_framerate_limit(window, 60)
	event = Event()
	view = View(Vector2f(600, 600), Vector2f(1200, 1200))

	clock = Clock()
	clock2 = Clock()
	restart(clock)

	# Scales the time by a factor of period - 1.0 is default
	period = 1.0
	reverse = false
	displayText = true
	zoomScale = 1.0
	rotation = 0.0

	t = 0
	time = 0
	timeTrue = 0.0
	timeFalse = 0.0
	anchorT = 0.0
	anchorTime = 0.0
	cachedTime = 0.0

	text = RenderText()
	set_color(text, SFML.black)
	set_charactersize(text, 25)
	
	while isopen(window)
		while pollevent(window, event)
			if get_type(event) == EventType.CLOSED
				close(window)
			end
			if get_type(event) == EventType.RESIZED
				set_size(view, Vector2f(get_size(window).x, get_size(window).y + 49))
			end
			if get_type(event) == EventType.KEY_PRESSED
				if get_key(event).key_code == KeyCode.F
					reverse = !reverse

					if reverse
						cachedTime = timeFalse
					else
						cachedTime = timeTrue
					end

					restart(clock2)
					restart(clock)
				elseif get_key(event).key_code == KeyCode.SPACE
					displayText = !displayText
				end
			end
		end
		if is_key_pressed(KeyCode.ESCAPE)
			close(window)
		end
		if is_key_pressed(KeyCode.LEFT)
			radius = 4 * get_size(view).x / 1200
			angle = (pi / 180) * (180 + rotation)	
			move(view, Vector2f(radius * cos(angle), radius * sin(angle)))
		end
		if is_key_pressed(KeyCode.RIGHT)
			radius = 4 * get_size(view).x / 1200
			angle = (pi / 180) * rotation
			move(view, Vector2f(radius * cos(angle), radius * sin(angle)))
		end
		if is_key_pressed(KeyCode.UP)
			radius = 4 * get_size(view).y / 1200
			angle = (pi / 180) * (270 + rotation)
			move(view, Vector2f(radius * cos(angle), radius * sin(angle)))
		end
		if is_key_pressed(KeyCode.DOWN)
			radius = 4 * get_size(view).y / 1200
			angle = (pi / 180) * (90 + rotation)
			move(view, Vector2f(radius * cos(angle), radius * sin(angle)))
		end
		if is_key_pressed(KeyCode.Z)
			zoom(view, 0.99)
			zoomScale = zoomScale * 0.99
		end
		if is_key_pressed(KeyCode.X)
			zoom(view, 1/0.99)
			zoomScale = zoomScale * 1 / 0.99
		end
		if is_key_pressed(KeyCode.A)
			rotate(view, - 0.5)
			rotation = rotation - 0.5
		end
		if is_key_pressed(KeyCode.S)
			rotate(view, 0.5)
			rotation = rotation + 0.5
		end
		if is_key_pressed(KeyCode.C)
			set_rotation(view, 0)
			zoom(view, 1.0)
			rotation = 0.0
			zoomScale = 1.0
			set_size(view, Vector2f(get_size(window).x, get_size(window).y + 49))
		end
		set_view(window, view)
<<<<<<< HEAD
=======
		
		time = 1.0 * (get_elapsed_time(clock) |> as_seconds)
>>>>>>> 341e05e0

		if reverse
			time = max(cachedTime - 1.0 * (get_elapsed_time(clock2) |> as_seconds), 0) 
			timeTrue = time
		elseif !reverse
			time = (cachedTime + 1.0 * (get_elapsed_time(clock) |> as_seconds)) 
			timeFalse = time
		end

		if is_key_pressed(KeyCode.Q)
			anchorT = anchorT + (time - anchorTime) / period
			anchorTime = time
			period = 0.5 ^ (0.05) * period
		end
		if is_key_pressed(KeyCode.W)
			anchorT = anchorT + (time - anchorTime) / period
			anchorTime = time
			period = 1.0
		end
		if is_key_pressed(KeyCode.E)
			anchorT = anchorT + (time - anchorTime) / period
			anchorTime = time
			period = 2 ^ (0.05) * period
		end
		if is_key_pressed(KeyCode.R)
			anchorT = 0.0
			anchorTime = 0.0
			reverse = false
			cachedTime = 0
			restart(clock)
			restart(clock2)
		end

		t = max(anchorT + (time - anchorTime) / period, 0)

		if !flag
			if reverse
				set_string(text, "Time: " * string(convert(Int, floor(t))) * " Reverse: On")
			else
				set_string(text, "Time: " * string(convert(Int, floor(t))) * " Reverse: Off")
			end
		end

		if displayText
			set_charactersize(text, convert(Int, floor(25 * zoomScale)))
			set_position(text, Vector2f((get_size(window).x - get_globalbounds(text).width) / 2, (get_size(window).y - get_size(view).y) / 2 + 40))
		else
			set_string(text, "")
		end

		if !flag
			if (t <= city.nTime)
				for i = 1:length(taxis)
					taxiloc = findTaxiLocation(city, sol, i, t, nodeCoordinates)
					set_position(taxis[i], Vector2f(taxiloc[1] - taxiRadius, taxiloc[2] - taxiRadius))
				end
				for i = 1:length(customers)
					customerloc = findCustomerLocation(customerTimes, city, sol, i, t, nodeCoordinates)
					if customerloc[1] < 0
						time = - 1 * customerloc[1]
						if time == customerTimes[i].driving[2]
							posX = nodeCoordinates[city.custs[i].dest].x
							posY = nodeCoordinates[city.custs[i].dest].y
							set_position(customers[i], Vector2f(posX - customerRadius, posY - customerRadius))
						else
							taxi = customerTimes[i].driving[3]
							pos = get_position(taxis[taxi])
							set_position(customers[i], Vector2f(pos.x + taxiRadius - customerRadius, pos.y + taxiRadius - customerRadius))
						end
					elseif customerloc[1] == 0
						set_position(customers[i], Vector2f(0, 0))
					else
						set_position(customers[i], Vector2f(customerloc[1] - customerRadius, customerloc[2] - customerRadius))
					end
				end
			end
		end

		# Draws the objects
		clear(window, SFML.white)
		if !flag
			for i = 1:length(customers)
				if (get_position(customers[i]).x != 0.0f0) && (get_position(customers[i]).y != 0.0f0)
					draw(window, customers[i])
				end
			end
		end
		for i = 1:length(roads)
			draw(window, roads[i])
		end
		for i = 1:length(nodeCoordinates)
			draw(window, nodes[i])
		end
		if !flag
			for i = 1:length(taxis)
				draw(window, taxis[i])
			end
		end

		draw(window, text)
		display(window)
	end
end<|MERGE_RESOLUTION|>--- conflicted
+++ resolved
@@ -212,7 +212,7 @@
 		pos = 0
 		if (0 <= time && time < solution.taxis[id].path[1][1])
 			pos = src(solution.taxis[id].path[1][2])
-			return (nodeCoordinates[pos].x, nodeCoordinates[pos].y)
+			return (nodeCoordinates[pos].x, nodeCoordinates[pos].y) 
 		elseif last[1] + city.roadTime[src(last[2]), dst(last[2])] <= time
 			pos = dst(last[2])
 			return (nodeCoordinates[pos].x, nodeCoordinates[pos].y)
@@ -239,7 +239,7 @@
 				newy = sy + slope * (dy - sy)
 				return (newx, newy)
 			end
-		end
+		end	
 	end
 
 	function findCustomerLocation(custTime::Array{customerTime,1}, city::TaxiProblem, solution::TaxiSolution, id::Int64, time::Float64, nodeCoordinates::Vector{Coordinates})
@@ -315,10 +315,6 @@
 		customerRadius = 2.0 * nodeRadius
 		customers = generateCustomers(city, sol, customerRadius, nodeCoordinates)
 		customerTimes = generateCustomerTimes(city, sol)
-<<<<<<< HEAD
-		# println(customerTimes)
-=======
->>>>>>> 341e05e0
 	end
 
 	window = RenderWindow("Taxi Visualization", 1200, 1200)
@@ -421,11 +417,8 @@
 			set_size(view, Vector2f(get_size(window).x, get_size(window).y + 49))
 		end
 		set_view(window, view)
-<<<<<<< HEAD
-=======
 		
 		time = 1.0 * (get_elapsed_time(clock) |> as_seconds)
->>>>>>> 341e05e0
 
 		if reverse
 			time = max(cachedTime - 1.0 * (get_elapsed_time(clock2) |> as_seconds), 0) 
