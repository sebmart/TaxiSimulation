--- conflicted
+++ resolved
@@ -33,13 +33,8 @@
 mutable struct TaxiVisualizer <: NetworkVisualizer
     # Mandatory attributes
     network::Network
-<<<<<<< HEAD
-    window::RenderWindow
+    window::sfRenderWindow
     nodes::Vector{sfCircleShape}
-=======
-    window::sfRenderWindow
-    nodes::Vector{CircleShape}
->>>>>>> e7354517
     roads::Dict{Tuple{Int,Int},Line}
 	nodeRadius::Float64
 	colors::VizColors
