--- conflicted
+++ resolved
@@ -15,12 +15,8 @@
 
 #types
 export Network, Road, Customer, Taxi, TaxiProblem, CustomerAssignment,
-<<<<<<< HEAD
-       TaxiActions, TaxiSolution, ShortPaths, AssignedCustomer, IntervalSolution, Coordinates
-=======
        TaxiActions, TaxiSolution, ShortPaths, AssignedCustomer, IntervalSolution,
        Coordinates
->>>>>>> aa4adfe3
 
 #Cities
 export Manhattan, Metropolis, SquareCity,
@@ -50,7 +46,7 @@
 include("offline/insertionsDescent.jl")
 include("offline/localDescent.jl")
 include("offline/fullOpt.jl")
-# include("offline/fixedTimeOpt.jl")
+include("offline/fixedTimeOpt.jl")
 include("offline/intervalOpt.jl")
 
 include("cities/squareCity.jl")
