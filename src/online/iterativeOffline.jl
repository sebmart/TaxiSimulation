"iterate offline algorithm, simulating until tHorizon"
type IterativeOffline <: OnlineMethod
	solver::Function
	tHorizon::Float64
	startTime::Float64
	nTime::Float64

	pb::TaxiProblem
	customers::Vector{Customer}
	notTaken::Dict{Int64, Bool}

	noTcall::Bool
	noTmaxt::Bool
	period::Float64

	beforeEndTime::Bool
<<<<<<< HEAD

	function IterativeOffline(tHorizon::Float64, steps::Bool, before::Bool;)
=======
	function IterativeOffline(period::Float64, tHorizon::Float64, solver=intervalOpt ; completeMoves::Bool=false)
>>>>>>> dfd6d5bf
		offline = new()
		offline.tHorizon = tHorizon
		offline.startTime = 0.0
		offline.solver = solver
		offline.customers = Customer[]
		offline.notTaken = Dict{Int64, Bool}()
		offline.noTcall = false
		offline.noTmaxt = false
		offline.period = period
		offline.beforeEndTime = completeMoves
		return offline
	end
end

"""
Initializes a given OnlineMethod with a selected taxi problem without customers
"""
function onlineInitialize!(om::IterativeOffline, pb::TaxiProblem)
	om.pb = pb
	om.nTime = pb.nTime
	om.pb.taxis = copy(om.pb.taxis)
	om.pb.custs = Customer[]
end

"""
Updates OnlineMethod to account for new customers, returns a list of TaxiActions
since the last update. Needs initial information to start from.
"""
function onlineUpdate!(om::IterativeOffline, endTime::Float64, newCustomers::Vector{Customer})
	nextCustomers = [AssignedCustomer[] for i in 1:length(om.pb.taxis)]
	# Sets the time window for the offline solver
	tt = TaxiSimulation.traveltimes(om.pb)
	startOffline = om.startTime
	finishOffline = min(om.nTime,startOffline + om.tHorizon)

	init = IntervalSolution(Vector{AssignedCustomer}[],Bool[],0.)
	# Adds the new customers to the problem's customers
	for c in newCustomers
		om.notTaken[c.id] = true
	end
	append!(om.customers, newCustomers)

	# Identifies current customers with pickup window within the time window
	currentCustomers = Customer[]
	IDtoIndex = Int64[]
	for customer in om.customers
		if om.notTaken[customer.id]
			if customer.tmin < startOffline
				if customer.tmaxt >= startOffline
					tmaxt = min(customer.tmaxt, finishOffline) - startOffline
					push!(IDtoIndex, customer.id)
					newCust = Customer(length(IDtoIndex), customer.orig, customer.dest, 0., 0., tmaxt, customer.price)
					push!(currentCustomers, newCust)
				end
			elseif customer.tmin <= finishOffline
			 	tmaxt = min(customer.tmaxt, finishOffline) - startOffline
			 	push!(IDtoIndex, customer.id)
				newCust = Customer(length(IDtoIndex), customer.orig, customer.dest, 0., customer.tmin - startOffline, tmaxt, customer.price)
				push!(currentCustomers, newCust)
			end
		end
	end

	# Sets the problem's customers to those identified within the time window, and solves
	om.pb.custs = currentCustomers
	om.pb.nTime = om.tHorizon

	offlineSolution = om.solver(om.pb)

	nextIDtoIndex = Int64[]
	onlineTaxiActions = TaxiActions[TaxiActions(Tuple{Float64, Road}[], CustomerAssignment[]) for i in 1:length(om.pb.taxis)]
	# Processes offline solution to fit it to online simulation
	for (i, assignments) in enumerate(offlineSolution.custs)
		# Selects for customers who are picked up before the start of the next time window
		startPos = om.pb.taxis[i].initPos
		for (j, customer) in enumerate(assignments)
			c = om.pb.custs[customer.id]
			if customer.tInf - tt[startPos,c.dest] + startOffline > endTime
				
				break
			elseif om.beforeEndTime && customer.tInf + startOffline > endTime
				path = getPath(om.pb, startPos, c.orig, customer.tInf + startOffline - tt[startPos, c.orig])
				for (t,r) in path
					if t < endTime
						push!(onlineTaxiActions[i].path, (t,r))
					else
						break
					end
				end
				break
			else
				c = om.pb.custs[customer.id]
				om.notTaken[IDtoIndex[customer.id]] = false
				timeOut = customer.tInf + startOffline + 2 * om.pb.customerTime + tt[c.orig, c.dest]
				assignment = CustomerAssignment(IDtoIndex[customer.id], customer.tInf + startOffline, timeOut)
				push!(onlineTaxiActions[i].custs, assignment)
				append!(onlineTaxiActions[i].path, getPath(om.pb, startPos, c.orig, assignment.timeIn - tt[startPos, c.orig]))
				append!(onlineTaxiActions[i].path, getPath(om.pb, c.orig, c.dest, assignment.timeIn + om.pb.customerTime))
				startPos = c.dest
			end
		end

		# Updates the initial taxi locations and paths for the next time window
		if !isempty(onlineTaxiActions[i].custs)
			(t, road) = onlineTaxiActions[i].path[end]
			newt = max(onlineTaxiActions[i].custs[end].timeOut - endTime, 0.0)
			om.pb.taxis[i] = Taxi(om.pb.taxis[i].id, dst(road), newt)
		elseif !isempty(onlineTaxiActions[i].path)
			(t, road) = onlineTaxiActions[i].path[end]
			newt = max(t + om.pb.roadTime[src(road), dst(road)] - endTime, 0.0)
			om.pb.taxis[i] = Taxi(om.pb.taxis[i].id, dst(road), newt)
		else
			newt = max(om.pb.taxis[i].initTime - endTime + startOffline, 0.0)
			om.pb.taxis[i] = Taxi(om.pb.taxis[i].id, om.pb.taxis[i].initPos, newt)
		end
	end

	# Updates the start time for the next time window
	om.startTime = endTime

	# Returns new TaxiActions to OnlineSimulation
	return onlineTaxiActions
end<|MERGE_RESOLUTION|>--- conflicted
+++ resolved
@@ -14,12 +14,7 @@
 	period::Float64
 
 	beforeEndTime::Bool
-<<<<<<< HEAD
-
-	function IterativeOffline(tHorizon::Float64, steps::Bool, before::Bool;)
-=======
 	function IterativeOffline(period::Float64, tHorizon::Float64, solver=intervalOpt ; completeMoves::Bool=false)
->>>>>>> dfd6d5bf
 		offline = new()
 		offline.tHorizon = tHorizon
 		offline.startTime = 0.0
@@ -49,13 +44,12 @@
 since the last update. Needs initial information to start from.
 """
 function onlineUpdate!(om::IterativeOffline, endTime::Float64, newCustomers::Vector{Customer})
-	nextCustomers = [AssignedCustomer[] for i in 1:length(om.pb.taxis)]
+
 	# Sets the time window for the offline solver
 	tt = TaxiSimulation.traveltimes(om.pb)
 	startOffline = om.startTime
 	finishOffline = min(om.nTime,startOffline + om.tHorizon)
 
-	init = IntervalSolution(Vector{AssignedCustomer}[],Bool[],0.)
 	# Adds the new customers to the problem's customers
 	for c in newCustomers
 		om.notTaken[c.id] = true
@@ -89,7 +83,6 @@
 
 	offlineSolution = om.solver(om.pb)
 
-	nextIDtoIndex = Int64[]
 	onlineTaxiActions = TaxiActions[TaxiActions(Tuple{Float64, Road}[], CustomerAssignment[]) for i in 1:length(om.pb.taxis)]
 	# Processes offline solution to fit it to online simulation
 	for (i, assignments) in enumerate(offlineSolution.custs)
@@ -98,7 +91,6 @@
 		for (j, customer) in enumerate(assignments)
 			c = om.pb.custs[customer.id]
 			if customer.tInf - tt[startPos,c.dest] + startOffline > endTime
-				
 				break
 			elseif om.beforeEndTime && customer.tInf + startOffline > endTime
 				path = getPath(om.pb, startPos, c.orig, customer.tInf + startOffline - tt[startPos, c.orig])
